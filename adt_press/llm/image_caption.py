--- conflicted
+++ resolved
@@ -30,13 +30,8 @@
     )
 
     prompt = Prompt(template_content)
-<<<<<<< HEAD
     client = instructor.from_litellm(acompletion)
-    response = await client.chat.completions.create(
-=======
-    client = instructor.from_litellm(completion)
-    response: CaptionResponse = client.chat.completions.create(
->>>>>>> 1964907e
+    response: CaptionResponse = await client.chat.completions.create(
         model=config.model,
         response_model=CaptionResponse,
         messages=[m.model_dump(exclude_none=True) for m in prompt.chat_messages(context)],
