import instructor
from banks import Prompt
from fsspec import open
from litellm import acompletion
from pydantic import BaseModel

from adt_press.utils.image import CropCoordinates, Image
from adt_press.utils.pdf import Page

from .prompt import PromptConfig


class CropResponse(BaseModel):
    crop_coordinates: CropCoordinates


async def get_image_crop_coordinates(config: PromptConfig, page: Page, image: Image) -> CropCoordinates:
    template_path = config.template_path
    with open(template_path, "r") as template_file:
        template_content = template_file.read()

    context = dict(
        page=page,
        image=image,
        examples=config.examples,
    )

    prompt = Prompt(template_content)
<<<<<<< HEAD
    client = instructor.from_litellm(acompletion)
    response = await client.chat.completions.create(
=======
    client = instructor.from_litellm(completion)
    response: CropResponse = client.chat.completions.create(
>>>>>>> 1964907e
        model=config.model,
        response_model=CropResponse,
        messages=[m.model_dump(exclude_none=True) for m in prompt.chat_messages(context)],
        max_retries=3,
    )

    return response.crop_coordinates<|MERGE_RESOLUTION|>--- conflicted
+++ resolved
@@ -26,13 +26,8 @@
     )
 
     prompt = Prompt(template_content)
-<<<<<<< HEAD
     client = instructor.from_litellm(acompletion)
-    response = await client.chat.completions.create(
-=======
-    client = instructor.from_litellm(completion)
-    response: CropResponse = client.chat.completions.create(
->>>>>>> 1964907e
+    response: CropResponse = await client.chat.completions.create(
         model=config.model,
         response_model=CropResponse,
         messages=[m.model_dump(exclude_none=True) for m in prompt.chat_messages(context)],
