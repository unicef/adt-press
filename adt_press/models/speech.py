<<<<<<< HEAD
from openai import BaseModel
=======

from pydantic import BaseModel
>>>>>>> 14a3106c


class SpeechFile(BaseModel):
    speech_id: str
    speech_upath: str
    language_code: str
    text_id: str<|MERGE_RESOLUTION|>--- conflicted
+++ resolved
@@ -1,9 +1,4 @@
-<<<<<<< HEAD
-from openai import BaseModel
-=======
-
 from pydantic import BaseModel
->>>>>>> 14a3106c
 
 
 class SpeechFile(BaseModel):
